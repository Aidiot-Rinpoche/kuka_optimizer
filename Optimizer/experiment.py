--- conflicted
+++ resolved
@@ -685,11 +685,7 @@
         p1 = multiprocessing.Process(target=watch_completed, args=(360,)) #Delay for model building when finding new data
         p1.start()
         sleep(Experiment.SLEEP_DELAY)
-<<<<<<< HEAD
         p2 = multiprocessing.Process(target=watch_queue, args=(12,'greedy',)) #CPUs used for batch generation and sampler choice, Search strategy
-=======
-        p2 = multiprocessing.Process(target=watch_queue, args=(12,'KMBBO',)) #CPUs used for batch generation and sampler choice, Search strategy
->>>>>>> e9f37c36
         p2.start()
     except:
         tb = traceback.format_exc()
